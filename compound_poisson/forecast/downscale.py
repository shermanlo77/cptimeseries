"""Implementation of Forecaster for Downscale

Contain the classes compound_poisson.forecast.downscale.Forecaster

Note to future developers: only forecasting of the test set (future) has been
    implemented. Implementation of forecasting the training set should handle
    rng like time_series, a rng(s) for forecasting training set, another rng(s)
    for test set

compound_poisson.forecast.forecast_abstract.Forecaster
    <- Forecaster
        <- ForecasterGp

compound_poisson.forecast.time_series.Forecaster
    <- compound_poisson.forecast.downscale.TimeSeriesForecaster
because
compound_poisson.downscale.TimeSeriesDownscale
    <>1- compound_poisson.forecast.downscale.TimeSeriesForecaster

TODO: improve signature use of simulate_forecasts()
"""

from os import path

import numpy as np
from sklearn import gaussian_process

from compound_poisson.forecast import distribution_compare
from compound_poisson.forecast import forecast_abstract
from compound_poisson.forecast import roc
from compound_poisson.forecast import time_series


class Forecaster(forecast_abstract.Forecaster):
    """Contain Monte Carlo forecasts for Downscale

    Statistical note, method for forward simulation:
        Each location has a Forecaster object which simulates independently,
            in parallel and asynchronously. This means that each location will
            forward simulate using DIFFERENT MCMC samples. This was chosen
            because it is easier to parallise and it is faster. Effects average
            out but this means individual forecasts should not be used as each
            location would have different MCMC parameters.
        Please refer to commit 206aa73 to implement the forward forecast
            synchronously. That is: draw a MCMC sample, each location forward
                simulate using that MCMC sample. Draw another MCMC sample,
                simulate, draw, ...etc.

    Notes:
        self.data contains the test set, this includes the model fields AND the
            precipitation. This means the test set precipitation does not need
            to be passed when assessing the performance of the forecast

    Attributes:
        downscale: Downscale object, to forecast from
        data: the test set (dataset.Data object)
        forecast_array: memmap of forecasts
            dim 0: for each (unmasked) location
            dim 1: for each simulation
            dim 2: for each time point
    """

    def __init__(self, downscale, memmap_dir):
        self.downscale = downscale
        self.data = None
        super().__init__(memmap_dir)

    # override
    def make_memmap_path(self):
        super().make_memmap_path(type(self.downscale).__name__)

    # override
    # additional parameter data
    def start_forecast(self, n_simulation, data):
        """Start forecast simulations, to be called initially

        Args:
            n_simulation: number of simulations
            data: the test set (dataset.Data object)
        """
        self.data = data
        self.n_time = len(data)
        self.time_array = data.time_array
        super().start_forecast(n_simulation)

    # implemented
    def copy_to_memmap(self, memmap_to_copy):
        for i in range(len(self.forecast_array)):
            memmap_to_copy_i = memmap_to_copy[i]
            self.forecast_array[i, 0:len(memmap_to_copy_i)] = memmap_to_copy_i

    # implemented
    def simulate_forecasts(self, index_range, is_print=True):
        forecast_message = []
        for i_space, time_series_i in enumerate(
                self.downscale.generate_unmask_time_series()):

            # extract model fields for each unmasked time_series
            lat_i = time_series_i.id[0]
            long_i = time_series_i.id[1]
            x_i = self.data.get_model_field(lat_i, long_i)

            message = ForecastMessage(time_series_i,
                                      x_i,
                                      self.n_simulation,
                                      self.memmap_path,
                                      self.forecast_array.shape,
                                      i_space,
                                      is_print)
            forecast_message.append(message)

        time_series_array = self.downscale.pool.map(
            ForecastMessage.forecast, forecast_message)
        self.downscale.replace_unmask_time_series(time_series_array)

    # implemented
    def get_prob_rain(self, rain, index=None):
        """Get the probability if it will rain at least of a certian amount

        Args:
            rain: scalar, amount of rain to evaluate the probability
            index: time index (optional), otherwise, take ROC from all time
                points

        Return:
            matrix, dim 0 for each location, dim 1 for each time step
        """
        if index is None:
            index = slice(self.n_time)
        # for forecast_array...
        #     dim 0 is location
        #     dim 1 is for each simulation
        #     dim 2 is for each time point
        p_rain = np.mean(self.forecast_array[:, :, index] > rain, 1)
        return p_rain

    # override
    # to provide the shape of the memmap
    def load_memmap(self, mode):
        super().load_memmap(
            mode, (self.downscale.area_unmask, self.n_simulation, self.n_time))

    def load_locations_memmap(self, mode):
        """Call load_memmap() for each forecaster in self.downscale
        """
        for time_series_i in self.downscale.generate_unmask_time_series():
            time_series_i.forecaster.load_memmap(mode)

    def del_locations_memmap(self):
        """Call del_memmap() for each forecaster in self.downscale
        """
        for time_series_i in self.downscale.generate_unmask_time_series():
            time_series_i.forecaster.del_memmap()

    def generate_time_series_forecaster(self):
        """Generate the forecaster for every unmasked time series. Also load
            the memmap. Caution: ensure to call del_memmap() for each of the
            forecaster after use
        """
        for time_series_i in self.downscale.generate_unmask_time_series():
            forecaster = time_series_i.forecaster
            forecaster.load_memmap("r")
            yield time_series_i.forecaster

    def generate_forecaster_no_memmap(self):
        """Generate the forecaster for every unmasked time series, do not load
            memmap, used for parallel computation by delaying the calling of
            load_memap() at a later stage
        """
        for time_series_i in self.downscale.generate_unmask_time_series():
            yield time_series_i.forecaster

    # implemented
    def get_roc_curve_array(
            self, rain_warning_array, time_index=None, pool=None):
        """Get array of ROC curves

        Evaluate the ROC curve for different amounts of precipitation

        Args:
            rain_warning_array: array of amount of precipitation to be detected
            time_index: optional, a pointer (eg slice or array of indices) for
                time points to take ROC curve of
            pool: optional, used for parallel computing

        Return:
            array of roc.Roc objects which can be None if a value of
                precipitation in rain_warning_array was never observed
        """
        if time_index is None:
            time_index = slice(len(self.data))
        mask = self.data.mask
        observed_rain = self.data.rain[time_index, np.logical_not(mask)]
        # swap axes so that...
        #     dim 0: for each location
        #     dim 1: for each time point
        observed_rain = np.swapaxes(observed_rain, 0, 1)
        # when flatten, this is comparable with the return value from
        # self.get_prob_rain()
        observed_rain = observed_rain.flatten()

        roc_array = []
        # get roc curve for every rain_warning, else None if that amount of
        # rain was never observed in the test set
        for rain_warning in rain_warning_array:
            if np.any(rain_warning < observed_rain):
                p_rain = self.get_prob_rain(rain_warning, time_index).flatten()
                roc_curve = roc.Roc(rain_warning, p_rain, observed_rain, pool)
                roc_array.append(roc_curve)
            else:
                roc_array.append(None)
        return roc_array

    # implemented
    def compare_dist_with_observed(self, n_linspace=100):
        """Return an object from distribution_compare, used to compare the
            distribution of the precipitation of the forecast and the observed

        Args:
            observed_rain: numpy array of observed precipitation
            n_linspace: number of points to evaluate between 0 mm and max
                observed rain

        Return: distribution_compare.Downscale object
        """
        comparer = distribution_compare.Downscale()
        comparer.compare(self, n_linspace)
        return comparer

<<<<<<< HEAD
=======
class ForecasterSynch(Forecaster):
    """Each forecast sample share the same MCMC sample

    Current implementation is RAM intensive. Could do with a bit of work...

    Attributes:
        rng: a single rng which draws random integer for selecting with mcmc
            sample to use
    """

    def __init__(self, downscale, memmap_dir):
        self.rng = downscale.spawn_rng(1)
        super().__init__(downscale, memmap_dir)
        for time_series_i in downscale.generate_unmask_time_series():
            #this class shall set from the mcmc manually, synchronously
            time_series_i.set_from_mcmc = False

    #override
    def simulate_forecasts(self, index_range, is_print=False):
        """Each location shares the same posterior sample
        """

        #for each forecast, all time series set mcmc sample
        for i_forecast in index_range:

            #set parameters and model fields from a mcmc sample
                #the setting of the parameters is done in the super class method
            mcmc_index = self.rng.randint(
                self.downscale.burn_in, self.downscale.n_sample)

            for time_series_i in self.downscale.generate_unmask_time_series():
                time_series_i.read_memmap()
                time_series_i.set_parameter_from_sample_i(mcmc_index)
                time_series_i.del_memmap()

            self.downscale.update_all_cp_parameters()

            #do one sample
                #hack: set the member variable n_simulation to do only one
                    #forecast (could be improved here)
            self.n_simulation = i_forecast + 1
            super().simulate_forecasts([i_forecast], False)

            print("Predictive sample", i_forecast)
>>>>>>> 39160ec7

class ForecasterGp(Forecaster):
    """
    Do GP smoothing on the parameters for every forecast

    Take samples from the MCMC to construct a GP. For each forecast, the GP is
        sampled from and be used as parameters for the compound-Poisson model.

    Attributes:
        gp_input: array of spatial points (latitude, longitude) of the
            trained model
        gp_array: array of GaussianProcessRegressor() objects, one for each
            parameter
    """

    def __init__(self, downscale, memmap_dir, topo_key):
        """Constructor

        Args:
            downscale: parent Downscale object
            memmap_dir: location of the forecast memmap
            topo_key: array of topography keys to use as gp inputs, eg
                ["latitude", "longitude"]
        """
        super().__init__(downscale, memmap_dir)
        self.gp_input = None
        self.gp_array = []

        area_unmask = downscale.area_unmask
        # get the input variables of the GP from the topography information
        topo_dic = downscale.topography

        n_sample = 100  # number of posterior samples to use
        # each location has multiple samples of beta, fit gp onto a sample of
        # samples
        # gp_input:
        #     dim 0: for each location
        #     dim 1: for each topo key
        self.gp_input = np.zeros((area_unmask, len(topo_key)))
        # gp_output: array of numpy for each parameter (eg reg for temperature)
        # each element has dimensions, dim 0: for each location, dim 1: for
        # each gp sample
        gp_output = []
        for i_parameter in range(downscale.n_parameter):
            gp_output.append(np.zeros((area_unmask, n_sample)))

        # get topography information for each location
        for i_location, time_series_i in enumerate(
                downscale.generate_unmask_time_series()):
            coordinates = time_series_i.id
            for i_key, key in enumerate(topo_key):
                self.gp_input[i_location, i_key] = (
                    topo_dic[key][coordinates[0], coordinates[1]])
            # ensure time_series does not set from the posterior sample, these
            # are set manually from the gp
            time_series_i.set_from_mcmc = False

        # select random mcmc samples
        rng = downscale.rng
        mcmc_index_array = rng.choice(
            range(downscale.burn_in, downscale.n_sample), n_sample)

        # extract parameters to fit onto
        for i_mcmc, mcmc_index in enumerate(mcmc_index_array):
            # set mcmc sample
            for time_series_i in downscale.generate_unmask_time_series():
                time_series_i.read_memmap()
                time_series_i.set_parameter_from_sample_i(mcmc_index)
                time_series_i.del_memmap()
            # extract parameter and save it to gp_output
            parameter_vector = downscale.get_parameter_vector().copy()
            for i_parameter in range(downscale.n_parameter):
                slice_index = slice(
                    i_parameter*area_unmask, (i_parameter+1)*area_unmask)
                parameter_i = parameter_vector[slice_index]
                gp_output[i_parameter][:, i_mcmc] = parameter_i

        # fit gp for each parameter
        for i_parameter in range(downscale.n_parameter):
            gp = GaussianProcessRegressor()
            gp.fit(self.gp_input, gp_output[i_parameter])
            # do not save x_train, this is set in forecasting, prevents saving
            # duplicates of this variable onto disk
            gp.delete_x_train()
            self.gp_array.append(gp)

    # override
    def simulate_forecasts(self, index_range):
        # loop: get mcmc sample, forecast, ..etc
        # the forecast is done in parallel
        area_unmask = self.downscale.area_unmask
        n_parameter = self.downscale.n_parameter

        # set x_train for each gp, they all point to self.gp_input, prevents
        # deep copies
        for gp_i in self.gp_array:
            gp_i.set_x_train(self.gp_input)

        for i_forecast in index_range:

            # get the parameter and smooth it using GP
            parameter_vector = np.zeros(area_unmask * n_parameter)
            for i_parameter in range(n_parameter):
                slice_index = slice(
                    i_parameter*area_unmask, (i_parameter+1)*area_unmask)
                parameter_i = self.gp_array[i_parameter].sample_y_at_train(
                    self.downscale.rng)
                parameter_vector[slice_index] = parameter_i.flatten()

            # set the smoothed parameter
            self.downscale.set_parameter_vector(parameter_vector)
            self.downscale.update_all_cp_parameters()
            # do one sample
            #
            # hack: set the member variable n_simulation to do only one
            # forecast (could be improved here)
            self.n_simulation = i_forecast + 1
            super().simulate_forecasts([i_forecast], False)

            print("Predictive sample", i_forecast)

        # remove x_train so that duplicates are not saved
        for gp_i in self.gp_array:
            gp_i.delete_x_train()


class GaussianProcessRegressor(gaussian_process.GaussianProcessRegressor):
    """Modification of sklearn.gaussian_process.GaussianProcessRegressor

    Custom modification of sklearn.gaussian_process.GaussianProcessRegressor to
        accept multiple independent samples of the output for a given input.
        In other words, multiple observations of the response for a given
        explanatory variable. It is designed to reduce the size of the kernel
        matrix compared to stacking multiple observations.
    How to use: pass a design matrix X (n_sample x n_features) and a response
        design matrix (n_sample x n_observations) to the method fit(). Methods
        as such predict() and sample_y() now return a response vector, merging
        the n_targets (using notation in the orginial source in the method
        fit()) together.

    Modifications:
        - The method fit() uses the parameters differently
        - The method fit() modifies the member variables further
        - The member variable copy_X_train = False by default
        - Aims to elimate the member variable y_train_ because it appears it is
            not used anywhere in prediction
        - Added new methods

    Unmodified copyright notices from the originial source:
        Authors: Jan Hendrik Metzen <jhm@informatik.uni-bremen.de>
        Modified by: Pete Green <p.l.green@liverpool.ac.uk>
        License: BSD 3 clause
    See https://scikit-learn.org/stable/modules/generated/sklearn.gaussian_process.GaussianProcessRegressor.html#sklearn.gaussian_process.GaussianProcessRegressor
        for further information on the orginial source
    """

    def __init__(self):
        super().__init__()
        self.copy_X_train = False

    # override
    def fit(self, X, y):
        super().fit(X, y)
        self.alpha_ = np.mean(self.alpha_, axis=1)
        self.y_train_ = None

    def delete_x_train(self):
        """Set the member variable X_train_ to be none, this prevents saving
             duplicates of this member variable (there are multiple gps using
             the same trainig set) to disk. Designed as a precaution.
        """
        self.X_train_ = None

    def set_x_train(self, x_train):
        """Set the member variable X_train_ to something after calling
            delete_x_train(). X_train_ has dimensions, dim 0: each location,
            dim 1: each feature
        """
        self.X_train_ = x_train

    def sample_y_at_train(self, rng):
        """Sample the GP at the training set
        """
        if self.X_train_ is None:
            raise Exception("Must set X_train_")
        return super().sample_y(self.X_train_, random_state=rng)


class TimeSeriesForecaster(time_series.Forecaster):
    """Used by TimeSeriesDownscale class

    Extended to handle MCMC samples in memmaps. The member variable
        forecast_array is shared with all spatial points and is handled by the
        corresponding Downscale object.

    Attributes:
        i_space: pointer for space, or the 0th dimension for the forecast_array
        mememap_path: location of the forecast_array
        memmap_shape: shape of the forecast_array
    """

    def __init__(self, time_series, memmap_path, i_space):
        super().__init__(time_series, path.dirname(memmap_path))
        self.i_space = i_space
        self.memmap_path = memmap_path
        self.memmap_shape = None

    # override
    def start_forecast(self, n_simulation, model_field, memmap_shape):
        """Start forecast simulations, to be called initially

        Override as a memmap does not need to be created to store the
            forecasts, this has already been done by the corresponding
            Downscale object.

        Args:
            n_simulation: number of simulations
            model_field: model fields for test set
            memmap_shape: shape of the forecast_array
        """
        self.memmap_shape = memmap_shape
        super().start_forecast(n_simulation, model_field)

    # override
    def make_memmap_path(self):
        """Do nothing, memmap_path has already been provided
        """
        pass

    # override
    def simulate_forecasts(self, index_range):
        # do not print progress
        super().simulate_forecasts(index_range, False)

    # override
    def resume_forecast(self, n_simulation, memmap_shape):
        """Simulate more forecasts

        Override as the handling of forecast_array is done already by the
            corresponding Downscale object.

        Args:
            n_simulation: total amount of simulations, ie should be higher than
                previous
            memmap_shape: shape of the forecast_array
        """
        if n_simulation > self.n_simulation:
            self.memmap_shape = memmap_shape
            n_simulation_old = self.n_simulation
            self.n_simulation = n_simulation
            self.load_memmap("r+")
            # False in argument to not print progress
            self.simulate_forecasts(range(n_simulation_old, self.n_simulation))
            self.del_memmap()

    # override
    def load_memmap(self, mode):
        """Load the memmap file for forecast_array

        Override to use the forcast_array provided by Downscale. This is shared
            with all spatial points so extract the corresponding slice.

        Args:
            mode: not used, force "r+", prevent a "w+" because the memmap is
                already created
        """
        mode = "r+"
        super().load_memmap(mode, self.memmap_shape)
        self.forecast_array = self.forecast_array[self.i_space]


class ForecastMessage(object):
    """Message to forecast all spatial points in parallel
    """

    def __init__(self,
                 time_series,
                 model_field,
                 n_simulation,
                 memmap_path,
                 memmap_shape,
                 i_space,
                 is_print):
        self.time_series = time_series
        self.model_field = model_field
        self.n_simulation = n_simulation
        self.memmap_path = memmap_path
        self.memmap_shape = memmap_shape
        self.i_space = i_space
        self.is_print = is_print

    def forecast(self):
        self.time_series.forecast(
            self.model_field, self.n_simulation,
            self.memmap_path, self.memmap_shape, self.i_space)
        if self.is_print:
            print("Predictive location", self.i_space)
        return self.time_series<|MERGE_RESOLUTION|>--- conflicted
+++ resolved
@@ -227,8 +227,7 @@
         comparer.compare(self, n_linspace)
         return comparer
 
-<<<<<<< HEAD
-=======
+
 class ForecasterSynch(Forecaster):
     """Each forecast sample share the same MCMC sample
 
@@ -243,19 +242,19 @@
         self.rng = downscale.spawn_rng(1)
         super().__init__(downscale, memmap_dir)
         for time_series_i in downscale.generate_unmask_time_series():
-            #this class shall set from the mcmc manually, synchronously
+            # this class shall set from the mcmc manually, synchronously
             time_series_i.set_from_mcmc = False
 
-    #override
+    # override
     def simulate_forecasts(self, index_range, is_print=False):
         """Each location shares the same posterior sample
         """
 
-        #for each forecast, all time series set mcmc sample
+        # for each forecast, all time series set mcmc sample
         for i_forecast in index_range:
 
-            #set parameters and model fields from a mcmc sample
-                #the setting of the parameters is done in the super class method
+            # set parameters and model fields from a mcmc sample
+            # the setting of the parameters is done in the super class method
             mcmc_index = self.rng.randint(
                 self.downscale.burn_in, self.downscale.n_sample)
 
@@ -266,14 +265,14 @@
 
             self.downscale.update_all_cp_parameters()
 
-            #do one sample
-                #hack: set the member variable n_simulation to do only one
-                    #forecast (could be improved here)
+            # do one sample
+            # hack: set the member variable n_simulation to do only one
+            # forecast (could be improved here)
             self.n_simulation = i_forecast + 1
             super().simulate_forecasts([i_forecast], False)
 
             print("Predictive sample", i_forecast)
->>>>>>> 39160ec7
+
 
 class ForecasterGp(Forecaster):
     """

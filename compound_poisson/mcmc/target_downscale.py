--- conflicted
+++ resolved
@@ -15,6 +15,8 @@
 Mcmc
     <>1- Target
 """
+
+import math
 
 import numpy as np
 from scipy import linalg
@@ -83,70 +85,22 @@
         return self.get_log_likelihood() + self.get_log_prior()
 
     def get_log_prior(self):
-<<<<<<< HEAD
-        # required when doing mcmc on the gp precision parameters
+        # required when doing mcmc on the gp scale parameters
         # evaluate the multivariate Normal distribution
         z = self.get_state()
         z -= self.prior_mean
         ln_prior_term = []
-        # retrive covariance information from parameter_gp_target
-        gp_target = self.downscale.parameter_gp_target
-        log_precision_target = self.downscale.parameter_log_precision_target
-        chol = gp_target.cov_chol
-
-        std_reg = np.exp(-0.5*log_precision_target.get_reg_state())
-        std_arma = np.exp(-0.5*log_precision_target.get_arma_state())
-
-        chol_reg = chol.copy()
-        chol_arma = chol.copy()
-
-        for i in range(len(chol)):
-            chol_reg[i] *= std_reg[i]
-            chol_arma[i] *= std_arma[i]
-
-        ln_det_cov_reg = 2*np.sum(np.log(np.diagonal(chol_reg)))
-        ln_det_cov_arma = 2*np.sum(np.log(np.diagonal(chol_arma)))
-
-        # evaluate the Normal density for each parameter, each parameter has a
-        # covariance matrix which represent the correlation in space. There
-        # is no correlation between different parameters. In other words,
-        # if a vector contains all parameters for all points in space, the
-        # covariance matrix has a block diagonal structure. Evaluating
-        # the density with a block digonal covariance matrix can be done
-        # using a for loop
+        # assume each parameter are independent, the cholesky covariance matrix
+        # for parameter i is self.cov_chol_array[i]
         for i in range(self.n_parameter):
             # z is the parameter - mean
             z_i = z[i*self.area_unmask: (i+1)*self.area_unmask]
-
-            chol_i = None
-            ln_det_cov_i = None
-            if self.arma_index[i*self.area_unmask]:
-                chol_i = chol_arma
-                ln_det_cov_i = ln_det_cov_arma
-            else:
-                chol_i = chol_reg
-                ln_det_cov_i = ln_det_cov_reg
+            chol_i = self.cov_chol_array[i]
+
             # reminder: det(cX) = c^d det(X)
             # reminder: det(L*L) = det(L) * det(L)
             # reminder: 1/sqrt(precision) = standard deviation or scale
-=======
-        #required when doing mcmc on the gp scale parameters
-        #evaluate the multivariate Normal distribution
-        z = self.get_state()
-        z -= self.prior_mean
-        ln_prior_term = []
-        #assume each parameter are independent, the cholesky covariance matrix
-            #for parameter i is self.cov_chol_array[i]
-        for i in range(self.n_parameter):
-            #z is the parameter - mean
-            z_i = z[i*self.area_unmask : (i+1)*self.area_unmask]
-            chol_i = self.cov_chol_array[i]
-
-            #reminder: det(cX) = c^d det(X)
-            #reminder: det(L*L) = det(L) * det(L)
-            #reminder: 1/sqrt(precision) = standard deviation or scale
             ln_det_cov_term = -np.sum(np.log(np.diagonal(chol_i)))
->>>>>>> 39160ec7
             z_i = linalg.solve_triangular(chol_i, z_i, lower=True)
             ln_prior_term.append(ln_det_cov_term)
             ln_prior_term.append(-0.5 * np.dot(z_i, z_i))
@@ -163,32 +117,12 @@
 
     # implemented
     def simulate_from_prior(self, rng):
-<<<<<<< HEAD
         # required for study of prior distribution and elliptical slice
         # sampling
+        # required for elliptical slice sampling
         parameter_vector = self.get_prior_mean()
-        log_precision_target = self.downscale.parameter_log_precision_target
-        # cholesky of kernel matrix
-        chol = self.downscale.parameter_gp_target.cov_chol
-        # simulate each parameter, correlation only in space, not between
-        # parameters
-        std_reg = np.exp(-0.5*log_precision_target.get_reg_state())
-        std_arma = np.exp(-0.5*log_precision_target.get_arma_state())
-
-        chol_reg = chol.copy()
-        chol_arma = chol.copy()
-
-        for i in range(len(chol)):
-            chol_reg[i] *= std_reg[i]
-            chol_arma[i] *= std_arma[i]
-
-=======
-        #required for study of prior distribution and elliptical slice sampling
-        #required for elliptical slice sampling
-        parameter_vector = self.get_prior_mean()
-        #assume each parameter are independent, the cholesky covariance matrix
-            #for parameter i is self.cov_chol_array[i]
->>>>>>> 39160ec7
+        # assume each parameter are independent, the cholesky covariance matrix
+        # for parameter i is self.cov_chol_array[i]
         for i in range(self.n_parameter):
             chol_i = self.cov_chol_array[i]
             parameter_i = np.asarray(rng.normal(size=self.area_unmask))
@@ -202,8 +136,6 @@
         # implemented
         return self.prior_mean.copy()
 
-<<<<<<< HEAD
-=======
     def update_cov_chol(self):
         """Update the covariance matrix
 
@@ -212,22 +144,21 @@
         """
         log_precision_target = self.downscale.parameter_log_precision_target
         gp_target = self.downscale.parameter_gp_target
-        #update the covariance matrix for each parameter
+        # update the covariance matrix for each parameter
         for i in range(self.n_parameter):
-
-            #calculate the cholesky of the gram matrix (sometimes referred to as
-                #the kernel matrix)
+            # calculate the cholesky of the gram matrix (sometimes referred to
+            # as the kernel matrix)
             cov_chol = -self.downscale.square_error.copy()
             gp_scale = gp_target.scale_gp_state[i]
             cov_chol /= 2 * math.pow(gp_scale, 2)
             cov_chol = np.exp(cov_chol)
             cov_chol += np.identity(self.area_unmask) * self.small_covariance
             cov_chol = linalg.cholesky(cov_chol, True)
-            #scale the cholesky matrix by a precision
+            # scale the cholesky matrix by a precision
             cov_chol *= math.exp(
                 -0.5*log_precision_target.log_precision_state[i])
             self.cov_chol_array[i] = cov_chol
->>>>>>> 39160ec7
+
 
 class TargetLogPrecision(target.Target):
     """Contains information and parameters for the precision scale of the
@@ -244,11 +175,12 @@
         downscale: pointer to parent Downscale object
         log_precision_reg_prior: prior distribution for the log precision scale
             for the regression parameters
-        log_precision_arma_prior: prior distribution for the log precision scale
-            for the ARMA parameters
+        log_precision_arma_prior: prior distribution for the log precision
+            scale for the ARMA parameters
         arma_index: vector of boolean, True is this parameter is an ARMA
             parameter, else it is a regression parameter
-        log_precision_state: numpy vector of precision values for each parameter
+        log_precision_state: numpy vector of precision values for each
+            parameter
     """
 
     def __init__(self, downscale):
@@ -269,30 +201,7 @@
 
     # implemented
     def get_state(self):
-<<<<<<< HEAD
-        return self.state
-
-    def get_sub_state(self, prior_key):
-        """Extract the vector of log precisions for a parameter
-        """
-        for i, key in enumerate(self.prior):
-            if key == prior_key:
-                state_i = self.state[
-                    i*self.area_unmask: (i+1)*self.area_unmask]
-                return state_i.copy()
-
-    def get_reg_state(self):
-        """Return vector of log precisions for regression parameters
-        """
-        return self.get_sub_state("log_precision_reg")
-
-    def get_arma_state(self):
-        """Return vector of log precisions for ARMA parameters
-        """
-        return self.get_sub_state("log_precision_arma")
-=======
         return self.log_precision_state
->>>>>>> 39160ec7
 
     # implemented
     def update_state(self, state):
@@ -303,37 +212,7 @@
     def get_log_likelihood(self):
         return self.downscale.parameter_target.get_log_prior()
 
-<<<<<<< HEAD
-    def get_log_prior(self):
-        ln_prior = []
-        for i_prior, prior in enumerate(self.prior.values()):
-            for i_location in range(self.area_unmask):
-                state_i = self.state[i_prior * self.area_unmask + i_location]
-                ln_prior.append(prior.logpdf(state_i))
-        return np.sum(ln_prior)
-
-    # implemented
-    def get_log_target(self):
-        return self.get_log_likelihood() + self.get_log_prior()
-
-    # implemented
-    def save_state(self):
-        self.state_before = self.state.copy()
-
-    # implemented
-    def revert_state(self):
-        self.state = self.state_before
-
-    # implemented
-    def simulate_from_prior(self, rng):
-        state = []
-        for prior in self.prior.values():
-            prior.random_state = rng
-            for i_location in range(self.area_unmask):
-                state.append(prior.rvs())
-        return np.asarray(state)
-=======
-    #implemented
+    # implemented
     def get_log_target(self):
         return self.get_log_likelihood() + self.get_log_prior()
 
@@ -348,63 +227,9 @@
                 log_pdf_terms.append(
                     self.log_precision_reg_prior.logpdf(parameter_i))
         return np.sum(log_pdf_terms)
->>>>>>> 39160ec7
 
     # implemented
     def get_prior_mean(self):
-<<<<<<< HEAD
-        state = []
-        for prior in self.prior.values():
-            for i_location in range(self.area_unmask):
-                state.append(prior.mean())
-        return np.asarray(state)
-
-
-class TargetLogPrecisionGp(TargetLogPrecision):
-    """Target implementation for the log precision for the parameters. This
-        extension has a GP prior on the log precision for each location.
-
-    Each location has 2 log precisions, one for regression and constant terms,
-        the other for ARMA. They have a GP prior. Use the methods
-        get_sub_state(), get_reg_state() or get_arma_state() to get the log
-        precision for either the regression or ARMA terms.
-
-    Attributes:
-        downscale: pointer to parent downscale object
-        area_unmask: number of spatial points on land
-        prior: dictionary of distributions
-        state: numpy array of log precisions, of length 2*area_unmask
-        state_before: deep copy of state after calling save_state()
-    """
-
-    def __init__(self, downscale):
-        super().__init__(downscale)
-
-    # override
-    def get_log_prior(self):
-        ln_prior = []
-        cov_chol = self.downscale.parameter_log_precision_gp_target.cov_chol
-        for i_prior, prior in enumerate(self.prior.values()):
-
-            cov_chol_i = cov_chol.copy()
-            for i_row in range(len(cov_chol_i)):
-                cov_chol_i[i_row] *= prior.std()
-            ln_det_cov_i = 2*np.sum(np.log(np.diagonal(cov_chol_i)))
-
-            z_i = self.state[
-                i_prior*self.area_unmask: (i_prior+1)*self.area_unmask].copy()
-            z_i -= prior.mean()
-
-            # reminder: det(cX) = c^d det(X)
-            # reminder: det(L*L) = det(L) * det(L)
-            # reminder: 1/sqrt(precision) = standard deviation or scale
-            z_i = linalg.solve_triangular(cov_chol_i, z_i, lower=True)
-            ln_prior.append(-0.5 * (np.dot(z_i, z_i) + ln_det_cov_i))
-
-        return np.sum(ln_prior)
-
-    # override
-=======
         mean = []
         for i_parameter in range(self.downscale.n_parameter):
             if self.arma_index[i_parameter]:
@@ -413,14 +238,12 @@
                 mean.append(self.log_precision_reg_prior.mean())
         return np.asarray(mean)
 
-    #implemented
->>>>>>> 39160ec7
+    # implemented
     def simulate_from_prior(self, rng):
         self.log_precision_reg_prior.random_state = rng
         self.log_precision_arma_prior.random_state = rng
         state_vector = []
         for i_parameter in range(self.downscale.n_parameter):
-            parameter_i = self.log_precision_state[i_parameter]
             if self.arma_index[i_parameter]:
                 state_vector.append(self.log_precision_arma_prior.rvs())
             else:
@@ -441,23 +264,12 @@
     Contains information and parameters for the kernel parameter of Gaussian
         process prior (such as the density, prior and state vector). The
         gaussian process prior has the form N(0, exp(-precision_reg) * K) where
-        K is the gram matrix. The kernel is exp(-0.5*precision_gp*square_error).
-        precision_gp is the parameter for the Gaussian kernel. Each parameter
-        has a different kernel parameter.
+        K is the gram matrix. The kernel is
+        exp(-0.5*precision_gp*square_error). precision_gp is the parameter for
+        the Gaussian kernel. Each parameter has a different kernel parameter.
 
     Attributes:
         downscale: pointer to parent Downscale object
-<<<<<<< HEAD
-        prior: scipy.stats prior distributions
-        state: gp precision, scalar
-        state_before: copy of state when doing mcmc (for reverting after
-            rejection)
-        cov_chol: kernel matrix, cholesky decomposed
-        cov_chol_before: copy of cov_chol when doing mcmc (for reverting after
-            rejection)
-        square_error: matrix (area_unmask x area_unmask) containing square
-            error of topography between each point in space.
-=======
         state_before: numpy vector, used for temporarily storing the entire
             state vector
         cov_chol_array_before: numpy array, used for temporarily storing the
@@ -465,7 +277,6 @@
         scale_gp_prior: prior distribution for the Gaussian kernel parameter
         scale_gp_state: numpy vector, gaussian kernel parameter for each
             parameter
->>>>>>> 39160ec7
     """
 
     def __init__(self, downscale):
@@ -473,20 +284,11 @@
         self.downscale = downscale
 
         self.state_before = None
-<<<<<<< HEAD
-        self.cov_chol = None
-        self.cov_chol_before = None
-        # square_error does not change so points to the copy owned by Downscale
-        self.square_error = downscale.square_error
-        # use median as inital state as inverse gamma may not have finite mean
-        self.state = self.prior.median()
-=======
         self.cov_chol_array_before = None
 
         self.scale_gp_prior = target.get_gp_scale_prior()
         self.scale_gp_state = np.zeros(self.downscale.n_parameter)
         self.scale_gp_state[:] = self.scale_gp_prior.median()
->>>>>>> 39160ec7
 
     # implemented
     def get_n_dim(self):
@@ -518,16 +320,10 @@
 
     # implemented
     def save_state(self):
-<<<<<<< HEAD
         # make a deep copy of the state and the covariance matrix
-        self.state_before = self.state
-        self.cov_chol_before = self.cov_chol.copy()
-=======
-        #make a deep copy of the state and the covariance matrix
         self.state_before = self.get_state()
         self.cov_chol_array_before = (
             self.downscale.parameter_target.cov_chol_array.copy())
->>>>>>> 39160ec7
 
     # implemented
     def revert_state(self):
@@ -546,25 +342,4 @@
         """Calculate and save the Cholesky decomposition of the covariance
             matrices
         """
-<<<<<<< HEAD
-        cov_chol = self.square_error.copy()
-        cov_chol *= -self.state / 2
-        cov_chol = np.exp(cov_chol)
-        cov_chol = linalg.cholesky(cov_chol, True)
-        self.cov_chol = cov_chol
-
-
-class TargetDeepGp(TargetGp):
-    """Target implementation of GP precision for the log precision prior, to be
-        paired with a TargetLogPrecisionGp object.
-    """
-
-    def __init__(self, downscale):
-        super().__init__(downscale)
-
-    # override
-    def get_log_likelihood(self):
-        return self.downscale.parameter_log_precision_target.get_log_prior()
-=======
-        self.downscale.parameter_target.update_cov_chol()
->>>>>>> 39160ec7
+        self.downscale.parameter_target.update_cov_chol()
--- conflicted
+++ resolved
@@ -292,17 +292,7 @@
         #square_error does not change so points to the copy owned by Downscale
         self.square_error = downscale.square_error
 
-<<<<<<< HEAD
-        self.state = self.prior.mean()
-=======
-        self.prior = target.get_precision_prior()
-        self.prior["gp_precision"] = target.get_gp_precision_prior()
-        #initalise using the mean of the prior distributions
-        for key, prior in self.prior.items():
-            self.state[key] = prior.mean()
-            if not math.isfinite(self.state[key]):
-                self.state[key] = prior.median()
->>>>>>> 6e1f00bb
+        self.state = self.prior.median()
 
     #implemented
     def get_n_dim(self):

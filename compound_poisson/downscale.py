import math
import os
from os import path

import matplotlib.pyplot as plt
import numpy as np

from compound_poisson import forecast
from compound_poisson import mcmc
from compound_poisson import multiprocess
from compound_poisson import multiseries
from compound_poisson import time_series_mcmc
from compound_poisson.mcmc import target_downscale


class Downscale(multiseries.MultiSeries):
    """Collection of multiple TimeSeries objects

    Fit a compound Poisson time series on multiple locations in 2d space.
        Parameters have a Gaussian process (GP) prior (see parameter_target),
        parameterised by futher hyperparameters such as precision scales and
        the kernel parameter (called gp precision) (see parameter_gp_target).

    Attributes:
        topography_normalise: dictonary of topography information normalised,
            mean 0, std 1
        parameter_target: TargetParameter object
        parameter_log_precision_target: TargetLogPrecision object
        parameter_gp_target: TargetGp object
        parameter_mcmc: Mcmc object wrapping around parameter_target
        parameter_log_precision_mcmc: Mcmc object wrapping around
            parameter_log_precision_target
        parameter_gp_mcmc: Mcmc object wrapping around parameter_gp_target
        z_mcmc: ZMcmcArray object
        gibbs_weight: probability of sampling each mcmc in
            self.get_mcmc_array()
        square_error: matrix (area_unmask x area_unmask) containing square
            error of topography between each point in space
    """

    def __init__(self, data, n_arma=(0, 0)):
        # data is compatible with era5 as well by assuming data.model_field is
        # None
        super().__init__(data, n_arma)
        self.topography_normalise = None
        self.parameter_target = None
        self.parameter_log_precision_target = None
        self.parameter_gp_target = None
        self.parameter_mcmc = None
        self.parameter_log_precision_mcmc = None
        self.parameter_gp_mcmc = None
        self.z_mcmc = None
        self.gibbs_weight = [0.01*len(self), 1, 0.2, 0.5]
        self.square_error = np.zeros((self.area_unmask, self.area_unmask))

        if data.model_field is not None:
            self.topography_normalise = data.topography_normalise

            # get the square error matrix used for GP
            # only use longitude and latitude
            unmask = np.logical_not(self.mask).flatten()
            for topo_i_key in ["longitude", "latitude"]:
                topo_i = self.topography_normalise[topo_i_key]
                topo_i = topo_i.flatten()
                topo_i = topo_i[unmask]
                for i in range(self.area_unmask):
                    for j in range(i+1, self.area_unmask):
                        self.square_error[i, j] += math.pow(
                            topo_i[i] - topo_i[j], 2)
                        self.square_error[j, i] = self.square_error[i, j]

<<<<<<< HEAD
        if data.model_field is not None:
            # set target
            self.parameter_target = target_downscale.TargetParameter(self)
=======
        if not data.model_field is None:
            #set target
            self.parameter_gp_target = target_downscale.TargetGp(self)
>>>>>>> 39160ec7
            self.parameter_log_precision_target = (
                target_downscale.TargetLogPrecision(self))
            self.parameter_target = target_downscale.TargetParameter(self)
            self.parameter_target.update_cov_chol()

        for time_series_i in self.generate_unmask_time_series():
            time_series_i.memmap_dir = self.memmap_dir

    # override
    def get_time_series_class(self):
        return TimeSeriesDownscale

    # override
    def fit(self, pool=None):
        """Fit using Gibbs sampling

        Args:
            pool: optional, a pool object to do parallel tasks
        """
        if pool is None:
            pool = multiprocess.Serial()
        self.pool = pool
        self.initalise_z()
        self.instantiate_mcmc()
        mcmc_array = self.get_mcmc_array()
        mcmc.do_gibbs_sampling(mcmc_array, self.n_sample, self.rng,
                               self.gibbs_weight)
        self.scatter_mcmc_sample()
        self.del_memmap()
        self.pool = None

    # override
    def resume_fitting(self, n_sample, pool=None):
        """Run more MCMC samples

        Args:
            n_sample: new number of mcmc samples
        """
        if pool is None:
            pool = multiprocess.Serial()
        self.pool = pool
        if n_sample > self.n_sample:
            mcmc_array = self.get_mcmc_array()
            for mcmc_i in mcmc_array:
                mcmc_i.extend_memmap(n_sample)
            # in resume, do not use initial value as sample (False in arg 3)
            mcmc.do_gibbs_sampling(
                mcmc_array, n_sample - self.n_sample, self.rng,
                self.gibbs_weight, False)
            self.n_sample = n_sample
            self.delete_old_memmap()
            self.scatter_mcmc_sample()
        self.del_memmap()
        self.pool = None

    # override
    def instantiate_mcmc(self):
        """Instantiate MCMC objects
        """
        self.parameter_mcmc = mcmc.Elliptical(
            self.parameter_target, self.rng, self.n_sample, self.memmap_dir)
        self.parameter_log_precision_mcmc = mcmc.Elliptical(
            self.parameter_log_precision_target, self.rng, self.n_sample,
            self.memmap_dir)
        self.parameter_gp_mcmc = mcmc.Rwmh(
            self.parameter_gp_target, self.rng, self.n_sample, self.memmap_dir)
<<<<<<< HEAD
        # all time series objects instantiate mcmc objects to store the z chain
=======
        self.parameter_gp_mcmc.proposal_covariance_small = (
            1e-4 / self.parameter_gp_mcmc.n_dim)
        #all time series objects instantiate mcmc objects to store the z chain
>>>>>>> 39160ec7
        for time_series in self.generate_unmask_time_series():
            time_series.n_sample = self.n_sample
            time_series.instantiate_mcmc()
        self.z_mcmc = mcmc.ZMcmcArray(self)

    def get_mcmc_array(self):
        """Return array of all mcmc objects
        """
        mcmc_array = [
            self.z_mcmc,
            self.parameter_mcmc,
            self.parameter_log_precision_mcmc,
            self.parameter_gp_mcmc,
        ]
        return mcmc_array

<<<<<<< HEAD
    # override
=======
    #override
    def instantiate_forecaster(self, use_gp=False, topo_key=None):
        """Instantiate a Forecaster object and return it

        Args:
            All unused

        Return:
            instantiated Forecaster object
        """
        #forecaster.downscale.Forecaster may be used instead for asynch version
        forecaster = forecast.downscale.ForecasterSynch(self, self.memmap_dir)
        return forecaster

    #override
>>>>>>> 39160ec7
    def print_mcmc(self, directory, pool):
        """Print the mcmc chains
        """
        directory = path.join(directory, "chain")
        if not path.isdir(directory):
            os.mkdir(directory)
        location_directory = path.join(directory, "locations")
        if not path.isdir(location_directory):
            os.mkdir(location_directory)
        self.read_memmap()
        self.scatter_mcmc_sample()
        position_index_array = self.get_random_position_index()

        # pick random locations and plot their mcmc chains
        chain = np.asarray(self.parameter_mcmc[:])
        area_unmask = self.area_unmask
        parameter_name = (
            self.time_series_array[0][0].get_parameter_vector_name())
        for i in range(self.n_parameter):
            chain_i = []
            for position_index in position_index_array:
                chain_i.append(chain[:, i*area_unmask + position_index])
            plt.plot(np.asarray(chain_i).T)
            plt.xlabel("sample number")
            plt.ylabel(parameter_name[i])
            plt.savefig(path.join(directory, "parameter_" + str(i) + ".pdf"))
            plt.close()

        plt.figure()
        plt.plot(self.parameter_log_precision_mcmc[:])
        plt.xlabel("sample number")
        plt.ylabel("log_precision")
        plt.savefig(path.join(directory, "log_precision.pdf"))
        plt.close()

        plt.figure()
        plt.plot(self.parameter_gp_mcmc[:])
        plt.xlabel("sample number")
        plt.ylabel("gp_scale")
        plt.savefig(path.join(directory, "gp_scale.pdf"))
        plt.close()

        chain = []
        for i, time_series in enumerate(self.generate_unmask_time_series()):
            if i in position_index_array:
                time_series.read_memmap()
                chain.append(np.mean(time_series.z_mcmc[:], 1))
                time_series.del_memmap()
        plt.plot(np.transpose(np.asarray(chain)))
        plt.xlabel("sample number")
        plt.ylabel("mean z")
        plt.savefig(path.join(directory, "z.pdf"))
        plt.close()

        # plot each chain for each location
        message_array = []
        for i_space, time_series in enumerate(
                self.generate_unmask_time_series()):
            message = multiseries.PlotMcmcMessage(
                self, chain, time_series, i_space, location_directory)
            message_array.append(message)
        pool.map(multiseries.PlotMcmcMessage.print, message_array)

        self.del_memmap()

    # override
    def scatter_mcmc_sample(self):
        self.scatter_z_mcmc_sample()
        self.scatter_parameter_mcmc_sample()

    def scatter_z_mcmc_sample(self):
        z_mcmc = self.z_mcmc
        for i, time_series in enumerate(self.generate_unmask_time_series()):
            z_mcmc_i = time_series.z_mcmc
            z_mcmc_i.set_memmap_slice(z_mcmc.n_sample,
                                      z_mcmc.n_dim,
                                      z_mcmc.memmap_path,
                                      slice(i*len(self), (i+1)*len(self)))

    def scatter_parameter_mcmc_sample(self):
        parameter_mcmc = self.parameter_mcmc
        for i, time_series in enumerate(self.generate_unmask_time_series()):
            parameter_mcmc_i = mcmc.Mcmc(parameter_mcmc.dtype)
            slice_index = slice(i, self.n_total_parameter, self.area_unmask)
            parameter_mcmc_i.set_memmap_slice(parameter_mcmc.n_sample,
                                              parameter_mcmc.n_dim,
                                              parameter_mcmc.memmap_path,
                                              slice_index)
            time_series.parameter_mcmc = parameter_mcmc_i

    # override
    def read_memmap(self):
        """Set memmap objects to read from file

        Required when loading saved object from joblib
        """
        for mcmc_i in self.get_mcmc_array():
            mcmc_i.read_memmap()

    # override
    def del_memmap(self):
        for mcmc_i in self.get_mcmc_array():
            mcmc_i.del_memmap()

    # override
    def delete_old_memmap(self):
        for mcmc_i in self.get_mcmc_array():
            mcmc_i.delete_old_memmap()


class TimeSeriesDownscale(time_series_mcmc.TimeSeriesSlice):
    """Modify TimeSeriesSlice to only sample z
    """

    def __init__(self,
                 x,
                 rainfall=None,
                 poisson_rate_n_arma=None,
                 gamma_mean_n_arma=None,
                 cp_parameter_array=None):
        super().__init__(x,
                         rainfall,
                         poisson_rate_n_arma,
                         gamma_mean_n_arma,
                         cp_parameter_array)
        self.z_mcmc = None

    def instantiate_mcmc(self):
        """Instantiate all MCMC objects

        Override
        Only instantiate slice sampling for z
        """
        self.parameter_mcmc = None
        self.z_mcmc = mcmc.ZSlice(self.z_target, self.rng)

    def forecast(self, x, n_simulation, memmap_path, memmap_shape, i_space):
        # override to include MCMC samples
        self.read_memmap()
        if self.forecaster is None:
            self.forecaster = forecast.downscale.TimeSeriesForecaster(
                self, memmap_path, i_space)
            self.forecaster.start_forecast(n_simulation, x, memmap_shape)
        else:
            self.forecaster.memmap_path = memmap_path
            self.forecaster.resume_forecast(n_simulation, memmap_shape)
        self.del_memmap()

    def print_chain_property(self, directory):
        """Override: There are no chain properties to plot, eg acceptance rate.
            For chain properties, look for mcmc objects in the Downscale object
            which should own instances of this class
        """
        pass


class DownscaleDeepGp(Downscale):
    """Extension of Downscale by putting a GP prior on the log precision
        parameters. The GP precision has an inverse Gamma prior.

    Attributes:
        parameter_log_precision_target: TargetLogPrecisionGp object
        parameter_log_precision_gp_target: TargetDeepGp object
        parameter_log_precision_gp_mcmc: Mcmc object wrapping around
            parameter_log_precision_gp_target
    """

    def __init__(self, data, n_arma=(0, 0)):
        self.parameter_log_precision_gp_target = None
        self.parameter_log_precision_gp_mcmc = None
        super().__init__(data, n_arma)
        if data.model_field is not None:
            self.parameter_log_precision_target = (
                target_downscale.TargetLogPrecisionGp(self))
            self.parameter_log_precision_gp_target = (
                target_downscale.TargetDeepGp(self))
        self.gibbs_weight = [0.003*len(self), 1, 0.2, 0.2, 0.2]

    # override
    def instantiate_mcmc(self):
        super().instantiate_mcmc()
        self.parameter_log_precision_gp_mcmc = mcmc.Rwmh(
            self.parameter_log_precision_gp_target, self.rng, self.n_sample,
            self.memmap_dir)
        self.parameter_log_precision_gp_target.save_cov_chol()

    # override
    def get_mcmc_array(self):
        mcmc_array = super().get_mcmc_array()
        mcmc_array.append(self.parameter_log_precision_gp_mcmc)
        return mcmc_array

    # override
    def print_mcmc(self, directory, pool):
        super().print_mcmc(directory, pool)

        self.read_memmap()

        directory = path.join(directory, "chain")
        plt.figure()
        plt.plot(self.parameter_log_precision_gp_mcmc[:])
        plt.xlabel("sample number")
        plt.ylabel("log_precision_gp_precision")
        plt.savefig(path.join(directory, "log_precision_gp_precision.pdf"))
        plt.close()
        self.del_memmap()<|MERGE_RESOLUTION|>--- conflicted
+++ resolved
@@ -69,15 +69,9 @@
                             topo_i[i] - topo_i[j], 2)
                         self.square_error[j, i] = self.square_error[i, j]
 
-<<<<<<< HEAD
         if data.model_field is not None:
             # set target
-            self.parameter_target = target_downscale.TargetParameter(self)
-=======
-        if not data.model_field is None:
-            #set target
             self.parameter_gp_target = target_downscale.TargetGp(self)
->>>>>>> 39160ec7
             self.parameter_log_precision_target = (
                 target_downscale.TargetLogPrecision(self))
             self.parameter_target = target_downscale.TargetParameter(self)
@@ -144,13 +138,9 @@
             self.memmap_dir)
         self.parameter_gp_mcmc = mcmc.Rwmh(
             self.parameter_gp_target, self.rng, self.n_sample, self.memmap_dir)
-<<<<<<< HEAD
-        # all time series objects instantiate mcmc objects to store the z chain
-=======
         self.parameter_gp_mcmc.proposal_covariance_small = (
             1e-4 / self.parameter_gp_mcmc.n_dim)
-        #all time series objects instantiate mcmc objects to store the z chain
->>>>>>> 39160ec7
+        # all time series objects instantiate mcmc objects to store the z chain
         for time_series in self.generate_unmask_time_series():
             time_series.n_sample = self.n_sample
             time_series.instantiate_mcmc()
@@ -167,10 +157,7 @@
         ]
         return mcmc_array
 
-<<<<<<< HEAD
-    # override
-=======
-    #override
+    # override
     def instantiate_forecaster(self, use_gp=False, topo_key=None):
         """Instantiate a Forecaster object and return it
 
@@ -180,12 +167,12 @@
         Return:
             instantiated Forecaster object
         """
-        #forecaster.downscale.Forecaster may be used instead for asynch version
+        # forecaster.downscale.Forecaster may be used instead for asynch
+        # version
         forecaster = forecast.downscale.ForecasterSynch(self, self.memmap_dir)
         return forecaster
 
-    #override
->>>>>>> 39160ec7
+    # override
     def print_mcmc(self, directory, pool):
         """Print the mcmc chains
         """
